# -*- encoding: utf-8 -*-
<<<<<<< HEAD
# stub: color 1.5.1 ruby lib
=======
>>>>>>> 194e6a7e

Gem::Specification.new do |s|
  s.name = "color"
  s.version = "1.5.1"

  s.required_rubygems_version = Gem::Requirement.new(">= 0") if s.respond_to? :required_rubygems_version=
  s.authors = ["Austin Ziegler", "Matt Lyon"]
<<<<<<< HEAD
  s.date = "2014-04-26"
  s.description = "Color is a Ruby library to provide basic RGB, CMYK, HSL, and other colourspace\nmanipulation support to applications that require it. It also provides 152\nnamed RGB colours (184 with spelling variations) that are commonly supported in\nHTML, SVG, and X11 applications. A technique for generating monochromatic\ncontrasting palettes is also included.\n\nThe capabilities of the Color library are limited to pure mathematical\nmanipulation of the colours based on colour theory without reference to colour\nprofiles (such as sRGB or Adobe RGB). For most purposes, when working with the\nRGB and HSL colours, this won't matter. However, some colour models (like CIE\nL*a*b*) are not supported because Color does not yet support colour profiles,\ngiving no meaningful way to convert colours in absolute colour spaces (like\nL*a*b*, XYZ) to non-absolute colour spaces (like RGB).\n\nColor version 1.5.1 is mostly a maintenance release, fixing some bugs that may\nhave been introduced with the previous release on Ruby 1.8.7. New features\ninclude an experimental contrast comparison method for RGB colours (found in\nlib/color/rgb/contrast.rb) provided by Dave Heitzman, and methods suggested by\nThomas Sawyer based on the Spectrum library.\n\nBarring bugs introduced in this release, this will be the last version of color\nthat supports Ruby 1.8, so make sure that your gem specification is set\nproperly, to <tt>~> 1.5</tt> if that matters for your application."
  s.email = ["halostatue@gmail.com", "matt@postsomnia.com"]
  s.extra_rdoc_files = ["Contributing.rdoc", "History.rdoc", "Licence.rdoc", "Manifest.txt", "README.rdoc", "Contributing.rdoc", "History.rdoc", "Licence.rdoc", "README.rdoc"]
  s.files = [".autotest", ".gemtest", ".hoerc", ".minitest.rb", ".travis.yml", "Contributing.rdoc", "Gemfile", "History.rdoc", "Licence.rdoc", "Manifest.txt", "README.rdoc", "Rakefile", "lib/color.rb", "lib/color/cmyk.rb", "lib/color/css.rb", "lib/color/grayscale.rb", "lib/color/hsl.rb", "lib/color/palette.rb", "lib/color/palette/adobecolor.rb", "lib/color/palette/gimp.rb", "lib/color/palette/monocontrast.rb", "lib/color/rgb.rb", "lib/color/rgb/colors.rb", "lib/color/rgb/contrast.rb", "lib/color/rgb/metallic.rb", "lib/color/yiq.rb", "test/minitest_helper.rb", "test/test_adobecolor.rb", "test/test_cmyk.rb", "test/test_color.rb", "test/test_css.rb", "test/test_gimp.rb", "test/test_grayscale.rb", "test/test_hsl.rb", "test/test_monocontrast.rb", "test/test_rgb.rb", "test/test_yiq.rb"]
  s.homepage = "http://color.rubyforge.org"
  s.licenses = ["MIT"]
  s.rdoc_options = ["--main", "README.rdoc"]
  s.rubygems_version = "2.2.1"
=======
  s.date = "2014-04-15"
  s.description = "Color is a Ruby library to provide basic RGB, CMYK, HSL, and other colourspace\nmanipulation support to applications that require it. It also provides 152\nnamed RGB colours (184 with spelling variations) that are commonly supported in\nHTML, SVG, and X11 applications. A technique for generating monochromatic\ncontrasting palettes is also included.\n\nThe capabilities of the Color library are limited to pure mathematical\nmanipulation of the colours based on colour theory without reference to colour\nprofiles (such as sRGB or Adobe RGB). For most purposes, when working with the\nRGB and HSL colours, this won't matter. However, some colour models (like CIE\nL*a*b*) are not supported because Color does not yet support colour profiles,\ngiving no meaningful way to convert colours in absolute colour spaces (like\nL*a*b*, XYZ) to non-absolute colour spaces (like RGB).\n\nColor version 1.5.1 is mostly a maintenance release, fixing some bugs that may\nhave been introduced with the previous release on Ruby 1.8.7. New features\ninclude an experimental contrast comparison method for RGB colours (found in\nlib/color/rgb/contrast.rb) provided by Dave Heitzman, and methods suggested by\nThomas Sawyer based on the Spectrum library.\n\nBarring bugs introduced in this release, this will be the last version of color\nthat supports Ruby 1.8, so make sure that your gem specification is set\nproperly, to <tt>~> 1.5</tt> if that matters for your application."
  s.email = ["austin@rubyforge.org", "matt@postsomnia.com"]
  s.extra_rdoc_files = ["History.rdoc", "Licence.rdoc", "Manifest.txt", "README.rdoc", "Contributing.rdoc", "History.rdoc", "Licence.rdoc", "README.rdoc"]
  s.files = [".hoerc", "History.rdoc", "Licence.rdoc", "Manifest.txt", "README.rdoc", "Rakefile", "lib/color.rb", "lib/color/cmyk.rb", "lib/color/css.rb", "lib/color/grayscale.rb", "lib/color/hsl.rb", "lib/color/palette.rb", "lib/color/palette/adobecolor.rb", "lib/color/palette/gimp.rb", "lib/color/palette/monocontrast.rb", "lib/color/rgb/colors.rb", "lib/color/rgb.rb", "lib/color/rgb/metallic.rb", "lib/color/yiq.rb", "test/test_adobecolor.rb", "test/test_cmyk.rb", "test/test_color.rb", "test/test_css.rb", "test/test_gimp.rb", "test/test_grayscale.rb", "test/test_hsl.rb", "test/test_monocontrast.rb", "test/test_rgb.rb", "test/test_yiq.rb", "Contributing.rdoc", ".gemtest"]
  s.homepage = "http://color.rubyforge.org"
  s.licenses = ["MIT"]
  s.rdoc_options = ["--main", "README.rdoc"]
  s.require_paths = ["lib"]
  s.rubygems_version = "1.8.23"
>>>>>>> 194e6a7e
  s.summary = "Color is a Ruby library to provide basic RGB, CMYK, HSL, and other colourspace manipulation support to applications that require it"
  s.test_files = ["test/test_cmyk.rb", "test/test_adobecolor.rb", "test/test_yiq.rb", "test/test_color.rb", "test/test_gimp.rb", "test/test_rgb.rb", "test/test_css.rb", "test/test_grayscale.rb", "test/test_hsl.rb", "test/test_monocontrast.rb"]

  if s.respond_to? :specification_version then
    s.specification_version = 3

    if Gem::Version.new(Gem::VERSION) >= Gem::Version.new('1.2.0') then
      s.add_development_dependency(%q<minitest>, ["~> 5.3"])
      s.add_development_dependency(%q<rdoc>, ["~> 4.0"])
      s.add_development_dependency(%q<hoe-doofus>, ["~> 1.0"])
      s.add_development_dependency(%q<hoe-gemspec2>, ["~> 1.1"])
      s.add_development_dependency(%q<hoe-git>, ["~> 1.5"])
      s.add_development_dependency(%q<hoe-rubygems>, ["~> 1.0"])
      s.add_development_dependency(%q<hoe-travis>, ["~> 1.2"])
      s.add_development_dependency(%q<rake>, ["~> 10.0"])
      s.add_development_dependency(%q<hoe>, ["~> 3.11"])
    else
      s.add_dependency(%q<minitest>, ["~> 5.3"])
      s.add_dependency(%q<rdoc>, ["~> 4.0"])
      s.add_dependency(%q<hoe-doofus>, ["~> 1.0"])
      s.add_dependency(%q<hoe-gemspec2>, ["~> 1.1"])
      s.add_dependency(%q<hoe-git>, ["~> 1.5"])
      s.add_dependency(%q<hoe-rubygems>, ["~> 1.0"])
      s.add_dependency(%q<hoe-travis>, ["~> 1.2"])
      s.add_dependency(%q<rake>, ["~> 10.0"])
      s.add_dependency(%q<hoe>, ["~> 3.11"])
    end
  else
    s.add_dependency(%q<minitest>, ["~> 5.3"])
    s.add_dependency(%q<rdoc>, ["~> 4.0"])
    s.add_dependency(%q<hoe-doofus>, ["~> 1.0"])
    s.add_dependency(%q<hoe-gemspec2>, ["~> 1.1"])
    s.add_dependency(%q<hoe-git>, ["~> 1.5"])
    s.add_dependency(%q<hoe-rubygems>, ["~> 1.0"])
    s.add_dependency(%q<hoe-travis>, ["~> 1.2"])
    s.add_dependency(%q<rake>, ["~> 10.0"])
    s.add_dependency(%q<hoe>, ["~> 3.11"])
  end
end<|MERGE_RESOLUTION|>--- conflicted
+++ resolved
@@ -1,18 +1,15 @@
 # -*- encoding: utf-8 -*-
-<<<<<<< HEAD
-# stub: color 1.5.1 ruby lib
-=======
->>>>>>> 194e6a7e
+# stub: color 1.6 ruby lib
 
 Gem::Specification.new do |s|
   s.name = "color"
-  s.version = "1.5.1"
+  s.version = "1.6"
 
   s.required_rubygems_version = Gem::Requirement.new(">= 0") if s.respond_to? :required_rubygems_version=
+  s.require_paths = ["lib"]
   s.authors = ["Austin Ziegler", "Matt Lyon"]
-<<<<<<< HEAD
   s.date = "2014-04-26"
-  s.description = "Color is a Ruby library to provide basic RGB, CMYK, HSL, and other colourspace\nmanipulation support to applications that require it. It also provides 152\nnamed RGB colours (184 with spelling variations) that are commonly supported in\nHTML, SVG, and X11 applications. A technique for generating monochromatic\ncontrasting palettes is also included.\n\nThe capabilities of the Color library are limited to pure mathematical\nmanipulation of the colours based on colour theory without reference to colour\nprofiles (such as sRGB or Adobe RGB). For most purposes, when working with the\nRGB and HSL colours, this won't matter. However, some colour models (like CIE\nL*a*b*) are not supported because Color does not yet support colour profiles,\ngiving no meaningful way to convert colours in absolute colour spaces (like\nL*a*b*, XYZ) to non-absolute colour spaces (like RGB).\n\nColor version 1.5.1 is mostly a maintenance release, fixing some bugs that may\nhave been introduced with the previous release on Ruby 1.8.7. New features\ninclude an experimental contrast comparison method for RGB colours (found in\nlib/color/rgb/contrast.rb) provided by Dave Heitzman, and methods suggested by\nThomas Sawyer based on the Spectrum library.\n\nBarring bugs introduced in this release, this will be the last version of color\nthat supports Ruby 1.8, so make sure that your gem specification is set\nproperly, to <tt>~> 1.5</tt> if that matters for your application."
+  s.description = "Color is a Ruby library to provide basic RGB, CMYK, HSL, and other colourspace\nmanipulation support to applications that require it. It also provides 152\nnamed RGB colours (184 with spelling variations) that are commonly supported in\nHTML, SVG, and X11 applications. A technique for generating monochromatic\ncontrasting palettes is also included.\n\nThe Color library performs purely mathematical manipulation of the colours\nbased on colour theory without reference to colour profiles (such as sRGB or\nAdobe RGB). For most purposes, when working with RGB and HSL colour spaces,\nthis won't matter. Absolute colour spaces (like CIE L*a*b* and XYZ) and cannot\nbe reliably converted to relative colour spaces (like RGB) without colour\nprofiles.\n\nColor version 1.6 primarily adds a colour matching method for RGB and\nexperimental CIE L*a*b* and XYZ conversion methods for use with the colour\nmatching method.\n\nBarring bugs introduced in this release, this is the last version of color that\nsupports Ruby 1.8, so make sure that your gem specification is set properly (to\n<tt>~> 1.6</tt>) if that matters for your application."
   s.email = ["halostatue@gmail.com", "matt@postsomnia.com"]
   s.extra_rdoc_files = ["Contributing.rdoc", "History.rdoc", "Licence.rdoc", "Manifest.txt", "README.rdoc", "Contributing.rdoc", "History.rdoc", "Licence.rdoc", "README.rdoc"]
   s.files = [".autotest", ".gemtest", ".hoerc", ".minitest.rb", ".travis.yml", "Contributing.rdoc", "Gemfile", "History.rdoc", "Licence.rdoc", "Manifest.txt", "README.rdoc", "Rakefile", "lib/color.rb", "lib/color/cmyk.rb", "lib/color/css.rb", "lib/color/grayscale.rb", "lib/color/hsl.rb", "lib/color/palette.rb", "lib/color/palette/adobecolor.rb", "lib/color/palette/gimp.rb", "lib/color/palette/monocontrast.rb", "lib/color/rgb.rb", "lib/color/rgb/colors.rb", "lib/color/rgb/contrast.rb", "lib/color/rgb/metallic.rb", "lib/color/yiq.rb", "test/minitest_helper.rb", "test/test_adobecolor.rb", "test/test_cmyk.rb", "test/test_color.rb", "test/test_css.rb", "test/test_gimp.rb", "test/test_grayscale.rb", "test/test_hsl.rb", "test/test_monocontrast.rb", "test/test_rgb.rb", "test/test_yiq.rb"]
@@ -20,23 +17,11 @@
   s.licenses = ["MIT"]
   s.rdoc_options = ["--main", "README.rdoc"]
   s.rubygems_version = "2.2.1"
-=======
-  s.date = "2014-04-15"
-  s.description = "Color is a Ruby library to provide basic RGB, CMYK, HSL, and other colourspace\nmanipulation support to applications that require it. It also provides 152\nnamed RGB colours (184 with spelling variations) that are commonly supported in\nHTML, SVG, and X11 applications. A technique for generating monochromatic\ncontrasting palettes is also included.\n\nThe capabilities of the Color library are limited to pure mathematical\nmanipulation of the colours based on colour theory without reference to colour\nprofiles (such as sRGB or Adobe RGB). For most purposes, when working with the\nRGB and HSL colours, this won't matter. However, some colour models (like CIE\nL*a*b*) are not supported because Color does not yet support colour profiles,\ngiving no meaningful way to convert colours in absolute colour spaces (like\nL*a*b*, XYZ) to non-absolute colour spaces (like RGB).\n\nColor version 1.5.1 is mostly a maintenance release, fixing some bugs that may\nhave been introduced with the previous release on Ruby 1.8.7. New features\ninclude an experimental contrast comparison method for RGB colours (found in\nlib/color/rgb/contrast.rb) provided by Dave Heitzman, and methods suggested by\nThomas Sawyer based on the Spectrum library.\n\nBarring bugs introduced in this release, this will be the last version of color\nthat supports Ruby 1.8, so make sure that your gem specification is set\nproperly, to <tt>~> 1.5</tt> if that matters for your application."
-  s.email = ["austin@rubyforge.org", "matt@postsomnia.com"]
-  s.extra_rdoc_files = ["History.rdoc", "Licence.rdoc", "Manifest.txt", "README.rdoc", "Contributing.rdoc", "History.rdoc", "Licence.rdoc", "README.rdoc"]
-  s.files = [".hoerc", "History.rdoc", "Licence.rdoc", "Manifest.txt", "README.rdoc", "Rakefile", "lib/color.rb", "lib/color/cmyk.rb", "lib/color/css.rb", "lib/color/grayscale.rb", "lib/color/hsl.rb", "lib/color/palette.rb", "lib/color/palette/adobecolor.rb", "lib/color/palette/gimp.rb", "lib/color/palette/monocontrast.rb", "lib/color/rgb/colors.rb", "lib/color/rgb.rb", "lib/color/rgb/metallic.rb", "lib/color/yiq.rb", "test/test_adobecolor.rb", "test/test_cmyk.rb", "test/test_color.rb", "test/test_css.rb", "test/test_gimp.rb", "test/test_grayscale.rb", "test/test_hsl.rb", "test/test_monocontrast.rb", "test/test_rgb.rb", "test/test_yiq.rb", "Contributing.rdoc", ".gemtest"]
-  s.homepage = "http://color.rubyforge.org"
-  s.licenses = ["MIT"]
-  s.rdoc_options = ["--main", "README.rdoc"]
-  s.require_paths = ["lib"]
-  s.rubygems_version = "1.8.23"
->>>>>>> 194e6a7e
   s.summary = "Color is a Ruby library to provide basic RGB, CMYK, HSL, and other colourspace manipulation support to applications that require it"
-  s.test_files = ["test/test_cmyk.rb", "test/test_adobecolor.rb", "test/test_yiq.rb", "test/test_color.rb", "test/test_gimp.rb", "test/test_rgb.rb", "test/test_css.rb", "test/test_grayscale.rb", "test/test_hsl.rb", "test/test_monocontrast.rb"]
+  s.test_files = ["test/test_adobecolor.rb", "test/test_cmyk.rb", "test/test_color.rb", "test/test_css.rb", "test/test_gimp.rb", "test/test_grayscale.rb", "test/test_hsl.rb", "test/test_monocontrast.rb", "test/test_rgb.rb", "test/test_yiq.rb"]
 
   if s.respond_to? :specification_version then
-    s.specification_version = 3
+    s.specification_version = 4
 
     if Gem::Version.new(Gem::VERSION) >= Gem::Version.new('1.2.0') then
       s.add_development_dependency(%q<minitest>, ["~> 5.3"])
